--- conflicted
+++ resolved
@@ -20,11 +20,7 @@
     "Operating System :: OS Independent",
 ]
 dependencies = [
-<<<<<<< HEAD
-    "polars", "pyarrow", "nested_ragged_tensors", "loguru", "numpy", "ml-mixins", "torch", "omegaconf", "hydra-core", "lightning", "x-transformers", "transformers",
-=======
     "es-aces", "polars", "pyarrow", "nested_ragged_tensors", "loguru", "numpy", "ml-mixins", "torch", "omegaconf", "hydra-core", "lightning", "x-transformers", "rich", "hydra-colorlog", "hydra-optuna-sweeper", "wandb", "torchmetrics", "torchvision",
->>>>>>> ba654455
 ]
 
 [project.optional-dependencies]
